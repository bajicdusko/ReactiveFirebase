package com.bajicdusko.reactivefirebase

import com.bajicdusko.reactivefirebase.exception.FirebaseDatabaseException
import com.bajicdusko.reactivefirebase.exception.RetrievedValueNullException
import com.google.firebase.database.DataSnapshot
import com.google.firebase.database.DatabaseError
import com.google.firebase.database.DatabaseReference
import com.google.firebase.database.FirebaseDatabase
import com.google.firebase.database.Query
import com.google.firebase.database.ValueEventListener
import io.reactivex.Observable
import io.reactivex.Single
import io.reactivex.SingleEmitter
import timber.log.Timber

private val IRRELEVANT = Any()

fun Any.asMap(): MutableMap<String, Any> {
  val map = mutableMapOf<String, Any>()
  val obj = this
  this.javaClass.declaredFields.forEach {
    if (it != null) {
      it.isAccessible = true
      val value = it.get(obj)
      if (value != null) {
        map.put(it.name, value)
      }
    }
  }
  return map
}

/**
 * This is is the extension method on [FirebaseDatabase] class for getting the value.
 * Method returns [Single] and can be used to compose the Rx stream.
 *
 * [getChildValueFn] function will be called when [ValueEventListener.onDataChange] is called.
 * [getChildValueFn] function is an extension function itself on [DataSnapshot] class.
 * [getChildValueFn] lambda implementation needs to operate over [DataSnapshot] instance.
 *
 * [defaultValue] function needs to return instance of type T and will be emitted in case od [getChildValueFn] errors
 *
 * In case of [DatabaseError] from the Firebase, [Single] will emit an error of [FirebaseDatabaseException] type.
 * If by any case, [DataSnapshot] is NULL and there is no [defaultValue] defined (also NULL), [Single] will
 * emit an [FirebaseDatabaseException] exception.
 * If [DataSnapshot] is not NULL, but fetched value from the [FirebaseDatabase] is NULL, [Single] will emit
 * an error of [RetrievedValueNullException] type
 *
 * After the emission of value or error, [ValueEventListener] will be removed from the Firebase reference.
 */
inline fun <T : Any> FirebaseDatabase.get(
  reference: String,
  children: Array<out String>?,
  crossinline getChildValueFn: DataSnapshot.() -> T?,
  defaultValue: T? = null
): Single<T> {
  return Single.create<T> { emitter ->
    val firebaseReference = getReference(reference)
    firebaseReference.addListenerForSingleValueEvent(object : ValueEventListener {
      override fun onCancelled(dbError: DatabaseError?) {
        emitter.onError(
          FirebaseDatabaseException.databaseIssue(
            dbError?.message,
            dbError?.details,
            reference,
            children
          )
        )
        firebaseReference.removeEventListener(this)
      }

<<<<<<< HEAD
      override fun onDataChange(dataSnapshot: DataSnapshot?) {
        val childSnapshot = dataSnapshot forChildren children
        childSnapshot?.let {
          val childValue = getChildValueFn(it)
          childValue?.let {
            emitter.onSuccess(childValue)
          } ?: emitter.onError(RetrievedValueNullException(reference, children))
        } ?: defaultValue?.let {
          emitter.onSuccess(it)
        } ?: emitter.onError(FirebaseDatabaseException.dataSnapshotIssue(reference, children))
=======
            override fun onDataChange(dataSnapshot: DataSnapshot?) {
                val childDataSnapshot = dataSnapshot.childOrOriginalDataSnapshot(children)
                val defaultValue = defaultValue()
                if (childDataSnapshot != null) {
                    val retrievedValue = onDataSnapshot(childDataSnapshot)
                    if (retrievedValue == null) {
                        it.onError(RetrievedValueNullException(reference, children))
                    } else {
                        it.onSuccess(retrievedValue)
                    }
                } else if (defaultValue != null) {
                    it.onSuccess(defaultValue)
                } else {
                    it.onError(FirebaseDatabaseException.dataSnapshotIssue(reference, children))
                }
                firebaseReference.removeEventListener(this)
            }
        })
    }
>>>>>>> 2fb214b0

        firebaseReference.removeEventListener(this)
      }
    })
  }
}


/**
 * Returns an [Observable] which emits the value on each change on specified firebase object.
 * When [Observable] is disposed, completed or finished in error state, [ValueEventListener] will be
 * removed from the [DatabaseReference]
 *
 * Use [getChildValueFn] to implement your logic of fetching the object from the provided [DataSnapshot]
 * In case that [DataSnapshot] is NULL, [Observable] will emit an [FirebaseDatabaseException]
 * If retrieved value from the [DataSnapshot] is NULL and [defaultValue] is NULL,
 * [Observable] will emit an [RetrievedValueNullException]
 */
inline fun <T : Any> FirebaseDatabase.listenForChanges(
  reference: String,
  children: Array<out String>?,
  crossinline getChildValueFn: DataSnapshot.() -> T?,
  defaultValue: T? = null
): Observable<T> {
  val firebaseReference = getReference(reference)

  var valueListener: ValueEventListener? = null

  return Observable.create<T> { emitter ->
    firebaseReference.addValueEventListener(object : ValueEventListener {
      override fun onCancelled(dbError: DatabaseError?) {
        emitter.onError(
          FirebaseDatabaseException.databaseIssue(
            dbError?.message,
            dbError?.details,
            reference,
            children
          )
        )
      }

<<<<<<< HEAD
      override fun onDataChange(dataSnapshot: DataSnapshot?) {
        val childSnapshot = dataSnapshot forChildren children
        childSnapshot?.let {
          val childValue = getChildValueFn(childSnapshot)
          childValue?.let {
            emitter.onNext(it)
          } ?: emitter.onError(RetrievedValueNullException(reference, children))
        } ?: defaultValue?.let {
          emitter.onNext(it)
        } ?: emitter.onError(FirebaseDatabaseException.dataSnapshotIssue(reference, children))
      }
    }.also { valueListener = it })
  }
    .doOnDispose({ dispose(firebaseReference, valueListener) })
    .doOnComplete({ dispose(firebaseReference, valueListener) })
    .doOnError({ dispose(firebaseReference, valueListener) })
=======
            override fun onDataChange(dataSnapshot: DataSnapshot?) {
                val childDataSnapshot = dataSnapshot.childOrOriginalDataSnapshot(children)
                val defaultValue = defaultValue()
                if (childDataSnapshot != null) {
                    val retrievedValue = onDataSnapshot(childDataSnapshot)
                    if (retrievedValue == null) {
                        it.onError(RetrievedValueNullException(reference, children))
                    } else {
                        it.onNext(retrievedValue)
                    }
                } else if (defaultValue != null) {
                    it.onNext(defaultValue)
                } else {
                    it.onError(FirebaseDatabaseException.dataSnapshotIssue(reference, children))
                }
            }
        }.also { valueListener = it })
    }
        .doOnDispose({ dispose(firebaseReference, valueListener) })
        .doOnComplete({ dispose(firebaseReference, valueListener) })
        .doOnError({ dispose(firebaseReference, valueListener) })
>>>>>>> 2fb214b0
}

fun dispose(databaseReference: DatabaseReference, valueEventListener: ValueEventListener?) {
  valueEventListener?.let {
    databaseReference.removeEventListener(it)
    Timber.d("ValueListener removed")
  }
}

/**
 * This is is the extension method on [FirebaseDatabase] class for getting the last added value.
 * Descending ordering is executed over [lastByField] value
 *
 * Method returns [Single<T>] and can be used to compose the Rx stream.
 *
 * [getChildValueFn] function will be called when [ValueEventListener.onDataChange] is called.
 * [getChildValueFn] function is an extension function itself on [DataSnapshot] class.
 * [getChildValueFn] lambda implementation needs to operate over [DataSnapshot] instance.
 *
 * [defaultValue] function needs to return instance of type T and will be emitted in case od [getChildValueFn] errors
 *
 * In case of [DatabaseError] from the Firebase, [Single] will emit an error of [FirebaseDatabaseException] type.
 * If by any case, [DataSnapshot] is NULL and there is no [defaultValue] defined (also NULL), [Single] will
 * emit an [FirebaseDatabaseException] exception.
 * If [DataSnapshot] is not NULL, but fetched value from the [FirebaseDatabase] is NULL, [Single] will emit
 * an error of [RetrievedValueNullException] type
 *
 * After the emission of value or error, [ValueEventListener] will be removed from the Firebase reference.
 */
inline fun <T : Any> FirebaseDatabase.lastValue(
  reference: String,
  children: Array<out String>?,
  lastByField: String,
  crossinline getChildValueFn: DataSnapshot.() -> T?,
  defaultValue: T? = null
): Single<T> {
  return lastOrSortedValue(reference, children, lastByField, true, getChildValueFn, defaultValue)
}

/**
 * This is is the extension method on [FirebaseDatabase] class for getting the result sorted in descending
 * order by [sortField] value
 *
 * Method returns [Single<T>] and can be used to compose the Rx stream.
 *
 * [getChildValueFn] function will be called when [ValueEventListener.onDataChange] is called.
 * [getChildValueFn] function is an extension function itself on [DataSnapshot] class.
 * [getChildValueFn] lambda implementation needs to operate over [DataSnapshot] instance.
 *
 * [defaultValue] function needs to return instance of type T and will be emitted in case od [getChildValueFn] errors
 *
 * In case of [DatabaseError] from the Firebase, [Single] will emit an error of [FirebaseDatabaseException] type.
 * If by any case, [DataSnapshot] is NULL and there is no [defaultValue] defined (also NULL), [Single] will
 * emit an [FirebaseDatabaseException] exception.
 * If [DataSnapshot] is not NULL, but fetched value from the [FirebaseDatabase] is NULL, [Single] will emit
 * an error of [RetrievedValueNullException] type
 *
 * After the emission of value or error, [ValueEventListener] will be removed from the Firebase reference.
 */
inline fun <T : Any> FirebaseDatabase.sortValues(
  reference: String,
  children: Array<out String>?,
  sortField: String,
  crossinline getChildValueFn: DataSnapshot.() -> T?,
  defaultValue: T? = null
): Single<T> {
  return lastOrSortedValue(reference, children, sortField, false, getChildValueFn, defaultValue)
}

<<<<<<< HEAD
inline fun <T : Any> FirebaseDatabase.lastOrSortedValue(
  reference: String,
  children: Array<out String>?,
  lastByOrSortField: String,
  lastValue: Boolean,
  crossinline getChildValueFn: DataSnapshot.() -> T?,
  defaultValue: T?
): Single<T> {
  return Single.create<T> { emitter ->
    val childReference = getReference(reference) forChildren children
    childReference?.let {
      var lastValueQuery: Query = it.orderByChild(lastByOrSortField)
      if (lastValue) {
        lastValueQuery = lastValueQuery.limitToLast(1)
      }
=======
inline fun <T : Any> FirebaseDatabase.lastOrSortedValue(reference: String,
    children: Array<out String>?,
    lastByOrSortField: String, lastValue: Boolean,
    crossinline onDataSnapshot: DataSnapshot.() -> T?,
    crossinline defaultValue: () -> T?): Single<T> =
    Single.create<T> {
        val dataReference = getReference(reference).childOrOriginalDataReference(children)
        if (dataReference != null) {
            var lastValueQuery: Query = dataReference.orderByChild(lastByOrSortField)
            if (lastValue) {
                lastValueQuery = lastValueQuery.limitToLast(1)
            }
>>>>>>> 2fb214b0

      lastValueQuery.addListenerForSingleValueEvent(object : ValueEventListener {
        override fun onCancelled(dbError: DatabaseError?) {
          emitter.onError(
            FirebaseDatabaseException.databaseIssue(
              dbError?.message,
              dbError?.details,
              reference,
              children
            )
          )

          lastValueQuery.removeEventListener(this)
        }

<<<<<<< HEAD
        override fun onDataChange(dataSnapshot: DataSnapshot?) {

          dataSnapshot?.let {
            val childValue = getChildValueFn(dataSnapshot)
            childValue?.let {
              emitter.onSuccess(it)
            } ?: emitter.onError(RetrievedValueNullException(reference, children))
          } ?: defaultValue?.let {
            emitter.onSuccess(it)
          } ?: emitter.onError(FirebaseDatabaseException.dataSnapshotIssue(reference, children))

          lastValueQuery.removeEventListener(this)
=======
inline fun <T : Any> FirebaseDatabase.getByKey(reference: String, children: Array<out String>?, key: String,
    crossinline onDataSnapshot: DataSnapshot.() -> T?): Single<T> {
    return Single.create<T> {
        val dataReference = getReference(reference).childOrOriginalDataReference(children)
        if (dataReference == null) {
            it.onError(FirebaseDatabaseException.databaseReferenceIssue(reference, children))
        } else {
            val firstItemQuery = dataReference.orderByKey().equalTo(key).limitToFirst(1)
            firstItemQuery.addListenerForSingleValueEvent(object : ValueEventListener {
                override fun onCancelled(dbError: DatabaseError?) {
                    it.cancel(dbError, reference, children, {
                        firstItemQuery.removeEventListener(this)
                    })
                }

                override fun onDataChange(dataSnapshot: DataSnapshot?) {
                    it.readData(dataSnapshot, reference, children, onDataSnapshot, {
                        firstItemQuery.removeEventListener(this)
                    })
                }
            })
        }
    }
}

inline fun <T : Any> FirebaseDatabase.getByChildValue(reference: String, children: Array<out String>?, field: String,
    value: String, crossinline onDataSnapshot: DataSnapshot.() -> T?): Single<T> {
    return Single.create<T> {
        val dataReference = getReference(reference).childOrOriginalDataReference(children)

        if (dataReference == null) {
            it.onError(FirebaseDatabaseException.databaseReferenceIssue(reference, children))
        } else {
            val foundChildQuery = dataReference.orderByChild(field).equalTo(value).limitToFirst(1)
            foundChildQuery.addListenerForSingleValueEvent(object : ValueEventListener {
                override fun onCancelled(dbError: DatabaseError?) {
                    it.cancel(dbError, reference, children, {
                        foundChildQuery.removeEventListener(this)
                    })
                }

                override fun onDataChange(dataSnapshot: DataSnapshot?) {
                    it.readData(dataSnapshot, reference, children, onDataSnapshot, {
                        foundChildQuery.removeEventListener(this)
                    })
                }
            })
        }
    }
}

inline fun <T : Any> SingleEmitter<T>.cancel(dbError: DatabaseError?, reference: String, children: Array<out String>?,
    removeCallback: () -> Unit) {
    onError(FirebaseDatabaseException.databaseIssue(dbError?.message, dbError?.details, reference, children))
    removeCallback()
}

inline fun <T : Any> SingleEmitter<T>.readData(dataSnapshot: DataSnapshot?, reference: String,
    children: Array<out String>?, crossinline onDataSnapshot: DataSnapshot.() -> T?, removeCallback: () -> Unit) {
    if (dataSnapshot != null) {
        val retrievedValue = onDataSnapshot(dataSnapshot)
        if (retrievedValue == null) {
            onError(RetrievedValueNullException(reference,
                children))
        } else {
            onSuccess(retrievedValue)
        }
    } else {
        onError(FirebaseDatabaseException.dataSnapshotIssue(reference, children))
    }
    removeCallback()
}

fun <T : Any> FirebaseDatabase.writeValue(reference: String, children: Array<out String>?,
    value: T) =
    writeValue(reference, children, {
        setValue(value)
        value
    })

inline fun <T : Any> FirebaseDatabase.writeValue(reference: String, children: Array<out String>?,
    crossinline onDataReference: DatabaseReference.() -> T?): Single<T> =
    Single.fromCallable({
        val childDataReference = getReference(reference).childOrOriginalDataReference(children)
        if (childDataReference != null) {
            onDataReference(childDataReference)
        } else {
            throw FirebaseDatabaseException.databaseReferenceIssue(reference, children)
>>>>>>> 2fb214b0
        }
      })
    } ?: emitter.onError(FirebaseDatabaseException.databaseReferenceIssue(reference, children))
  }
}

<<<<<<< HEAD
fun <T : Any> FirebaseDatabase.write(
  reference: String,
  children: Array<out String>?,
  value: T
): Single<T> {
  return write(reference, children, {
    setValue(value)
    value
  })
}

inline fun <T : Any> FirebaseDatabase.write(
  reference: String,
  children: Array<out String>?,
  crossinline writeValueFn: DatabaseReference.() -> T?
): Single<T> {
  return Single.fromCallable({
    val childReference = getReference(reference) forChildren children
    childReference?.let {
      writeValueFn(it)
    } ?: throw FirebaseDatabaseException.databaseReferenceIssue(reference, children)
  })
}

fun FirebaseDatabase.remove(
  reference: String,
  children: Array<out String>?
): Single<Any> {
  return Single.fromCallable {
    val childReference = getReference(reference) forChildren children
    childReference?.let {
      it.removeValue()
      IRRELEVANT
    } ?: throw FirebaseDatabaseException.databaseReferenceIssue(reference, children)
  }
}
=======
fun FirebaseDatabase.remove(reference: String, children: Array<out String>?): Single<Any> =
    Single.fromCallable {
        getReference(reference).childOrOriginalDataReference(children)?.removeValue()
        IRRELEVANT
    }
>>>>>>> 2fb214b0

/**
 * Iterating through children of [DatabaseReference] and returning last found child [DatabaseReference]
 * If there are no children, returning original DatabaseReference
 */
<<<<<<< HEAD
infix fun DatabaseReference?.forChildren(children: Array<out String>?): DatabaseReference? {
  var childReference = this
  children?.forEach {
    childReference = childReference forChild it
  }
=======
fun DatabaseReference?.childOrOriginalDataReference(children: Array<out String>?): DatabaseReference? {
    var tempReference = this
    children?.forEach {
        tempReference = tempReference.subDataReference(it)
    }
>>>>>>> 2fb214b0

  return childReference
}

infix fun DatabaseReference?.forChild(child: String): DatabaseReference? = this?.child(child)

/**
 * Iterating through children of [DataSnapshot] and returning last found child [DataSnapshot]
 * If there are no children, returning original DataSnapshot
 */
<<<<<<< HEAD
infix fun DataSnapshot?.forChildren(children: Array<out String>?): DataSnapshot? {
  var childSnapshot = this
  children?.forEach {
    childSnapshot = childSnapshot forChild it
  }
=======
fun DataSnapshot?.childOrOriginalDataSnapshot(children: Array<out String>?): DataSnapshot? {
    var tempSnapshot = this
    children?.forEach {
        tempSnapshot = tempSnapshot.subDataSnapshot(it)
    }
>>>>>>> 2fb214b0

  return childSnapshot
}

infix fun DataSnapshot?.forChild(child: String): DataSnapshot? = this?.child(child)<|MERGE_RESOLUTION|>--- conflicted
+++ resolved
@@ -69,7 +69,6 @@
         firebaseReference.removeEventListener(this)
       }
 
-<<<<<<< HEAD
       override fun onDataChange(dataSnapshot: DataSnapshot?) {
         val childSnapshot = dataSnapshot forChildren children
         childSnapshot?.let {
@@ -80,27 +79,6 @@
         } ?: defaultValue?.let {
           emitter.onSuccess(it)
         } ?: emitter.onError(FirebaseDatabaseException.dataSnapshotIssue(reference, children))
-=======
-            override fun onDataChange(dataSnapshot: DataSnapshot?) {
-                val childDataSnapshot = dataSnapshot.childOrOriginalDataSnapshot(children)
-                val defaultValue = defaultValue()
-                if (childDataSnapshot != null) {
-                    val retrievedValue = onDataSnapshot(childDataSnapshot)
-                    if (retrievedValue == null) {
-                        it.onError(RetrievedValueNullException(reference, children))
-                    } else {
-                        it.onSuccess(retrievedValue)
-                    }
-                } else if (defaultValue != null) {
-                    it.onSuccess(defaultValue)
-                } else {
-                    it.onError(FirebaseDatabaseException.dataSnapshotIssue(reference, children))
-                }
-                firebaseReference.removeEventListener(this)
-            }
-        })
-    }
->>>>>>> 2fb214b0
 
         firebaseReference.removeEventListener(this)
       }
@@ -142,7 +120,6 @@
         )
       }
 
-<<<<<<< HEAD
       override fun onDataChange(dataSnapshot: DataSnapshot?) {
         val childSnapshot = dataSnapshot forChildren children
         childSnapshot?.let {
@@ -159,29 +136,6 @@
     .doOnDispose({ dispose(firebaseReference, valueListener) })
     .doOnComplete({ dispose(firebaseReference, valueListener) })
     .doOnError({ dispose(firebaseReference, valueListener) })
-=======
-            override fun onDataChange(dataSnapshot: DataSnapshot?) {
-                val childDataSnapshot = dataSnapshot.childOrOriginalDataSnapshot(children)
-                val defaultValue = defaultValue()
-                if (childDataSnapshot != null) {
-                    val retrievedValue = onDataSnapshot(childDataSnapshot)
-                    if (retrievedValue == null) {
-                        it.onError(RetrievedValueNullException(reference, children))
-                    } else {
-                        it.onNext(retrievedValue)
-                    }
-                } else if (defaultValue != null) {
-                    it.onNext(defaultValue)
-                } else {
-                    it.onError(FirebaseDatabaseException.dataSnapshotIssue(reference, children))
-                }
-            }
-        }.also { valueListener = it })
-    }
-        .doOnDispose({ dispose(firebaseReference, valueListener) })
-        .doOnComplete({ dispose(firebaseReference, valueListener) })
-        .doOnError({ dispose(firebaseReference, valueListener) })
->>>>>>> 2fb214b0
 }
 
 fun dispose(databaseReference: DatabaseReference, valueEventListener: ValueEventListener?) {
@@ -251,7 +205,6 @@
   return lastOrSortedValue(reference, children, sortField, false, getChildValueFn, defaultValue)
 }
 
-<<<<<<< HEAD
 inline fun <T : Any> FirebaseDatabase.lastOrSortedValue(
   reference: String,
   children: Array<out String>?,
@@ -267,20 +220,6 @@
       if (lastValue) {
         lastValueQuery = lastValueQuery.limitToLast(1)
       }
-=======
-inline fun <T : Any> FirebaseDatabase.lastOrSortedValue(reference: String,
-    children: Array<out String>?,
-    lastByOrSortField: String, lastValue: Boolean,
-    crossinline onDataSnapshot: DataSnapshot.() -> T?,
-    crossinline defaultValue: () -> T?): Single<T> =
-    Single.create<T> {
-        val dataReference = getReference(reference).childOrOriginalDataReference(children)
-        if (dataReference != null) {
-            var lastValueQuery: Query = dataReference.orderByChild(lastByOrSortField)
-            if (lastValue) {
-                lastValueQuery = lastValueQuery.limitToLast(1)
-            }
->>>>>>> 2fb214b0
 
       lastValueQuery.addListenerForSingleValueEvent(object : ValueEventListener {
         override fun onCancelled(dbError: DatabaseError?) {
@@ -296,7 +235,6 @@
           lastValueQuery.removeEventListener(this)
         }
 
-<<<<<<< HEAD
         override fun onDataChange(dataSnapshot: DataSnapshot?) {
 
           dataSnapshot?.let {
@@ -309,7 +247,35 @@
           } ?: emitter.onError(FirebaseDatabaseException.dataSnapshotIssue(reference, children))
 
           lastValueQuery.removeEventListener(this)
-=======
+        }
+      })
+    } ?: emitter.onError(FirebaseDatabaseException.databaseReferenceIssue(reference, children))
+  }
+}
+
+fun <T : Any> FirebaseDatabase.write(
+  reference: String,
+  children: Array<out String>?,
+  value: T
+): Single<T> {
+  return write(reference, children, {
+    setValue(value)
+    value
+  })
+}
+
+inline fun <T : Any> FirebaseDatabase.write(
+  reference: String,
+  children: Array<out String>?,
+  crossinline writeValueFn: DatabaseReference.() -> T?
+): Single<T> {
+  return Single.fromCallable({
+    val childReference = getReference(reference) forChildren children
+    childReference?.let {
+      writeValueFn(it)
+    } ?: throw FirebaseDatabaseException.databaseReferenceIssue(reference, children)
+  })
+}
 inline fun <T : Any> FirebaseDatabase.getByKey(reference: String, children: Array<out String>?, key: String,
     crossinline onDataSnapshot: DataSnapshot.() -> T?): Single<T> {
     return Single.create<T> {
@@ -398,37 +364,8 @@
             onDataReference(childDataReference)
         } else {
             throw FirebaseDatabaseException.databaseReferenceIssue(reference, children)
->>>>>>> 2fb214b0
-        }
-      })
-    } ?: emitter.onError(FirebaseDatabaseException.databaseReferenceIssue(reference, children))
-  }
-}
-
-<<<<<<< HEAD
-fun <T : Any> FirebaseDatabase.write(
-  reference: String,
-  children: Array<out String>?,
-  value: T
-): Single<T> {
-  return write(reference, children, {
-    setValue(value)
-    value
-  })
-}
-
-inline fun <T : Any> FirebaseDatabase.write(
-  reference: String,
-  children: Array<out String>?,
-  crossinline writeValueFn: DatabaseReference.() -> T?
-): Single<T> {
-  return Single.fromCallable({
-    val childReference = getReference(reference) forChildren children
-    childReference?.let {
-      writeValueFn(it)
-    } ?: throw FirebaseDatabaseException.databaseReferenceIssue(reference, children)
-  })
-}
+        }
+    })
 
 fun FirebaseDatabase.remove(
   reference: String,
@@ -442,31 +379,21 @@
     } ?: throw FirebaseDatabaseException.databaseReferenceIssue(reference, children)
   }
 }
-=======
-fun FirebaseDatabase.remove(reference: String, children: Array<out String>?): Single<Any> =
-    Single.fromCallable {
-        getReference(reference).childOrOriginalDataReference(children)?.removeValue()
-        IRRELEVANT
-    }
->>>>>>> 2fb214b0
 
 /**
  * Iterating through children of [DatabaseReference] and returning last found child [DatabaseReference]
  * If there are no children, returning original DatabaseReference
  */
-<<<<<<< HEAD
 infix fun DatabaseReference?.forChildren(children: Array<out String>?): DatabaseReference? {
   var childReference = this
   children?.forEach {
     childReference = childReference forChild it
   }
-=======
 fun DatabaseReference?.childOrOriginalDataReference(children: Array<out String>?): DatabaseReference? {
     var tempReference = this
     children?.forEach {
         tempReference = tempReference.subDataReference(it)
     }
->>>>>>> 2fb214b0
 
   return childReference
 }
@@ -477,19 +404,16 @@
  * Iterating through children of [DataSnapshot] and returning last found child [DataSnapshot]
  * If there are no children, returning original DataSnapshot
  */
-<<<<<<< HEAD
 infix fun DataSnapshot?.forChildren(children: Array<out String>?): DataSnapshot? {
   var childSnapshot = this
   children?.forEach {
     childSnapshot = childSnapshot forChild it
   }
-=======
 fun DataSnapshot?.childOrOriginalDataSnapshot(children: Array<out String>?): DataSnapshot? {
     var tempSnapshot = this
     children?.forEach {
         tempSnapshot = tempSnapshot.subDataSnapshot(it)
     }
->>>>>>> 2fb214b0
 
   return childSnapshot
 }
